use axum::{
    extract::{Json, Query, State},
    http::StatusCode,
    response::{IntoResponse, Response},
    routing::{get, post},
    Router,
};
use rand::random;
use serde_json::json;
<<<<<<< HEAD
use std::sync::{Arc, Mutex};
use std::{collections::HashMap, time::SystemTime};
use std::{hash::Hash, string::String};
=======
use std::collections::HashMap;
use std::string::String;
use std::sync::{Arc, Mutex};
>>>>>>> 9d86ab6a

mod db;
mod utils;
use db::{drivers::SQLite, Inserter, Retriever};
use std::fs::File;

const DB_PATH: &'static str = "/tmp/test.db";

/// Contains all shared state of the server and implements core logic
pub struct App<T: Retriever + Inserter> {
    storage: Mutex<T>,
    //                      sid   time uid
    sessions: Mutex<HashMap<i64, (i64, i64)>>,
}

impl<T> App<T>
where
    T: Retriever + Inserter,
{
    /// Returns `user_id` for a valid session of that user
    fn session_validate_str(&self, session_id: &str) -> Option<i64> {
        let Ok(sid) = i64::from_str_radix(session_id, 10) else {
            return None;
        };
        let Ok(sessions) = self.sessions.lock() else {
            return None;
        };
        let Some(uid_ref) = sessions.get(&sid) else {
            return None;
        };
        Some(uid_ref.1.clone())
    }
    /// Registers a new user to the database
    fn register(&self, name: &str, surname: &str, password: &str) -> Option<i64> {
        if let Ok(conn) = self.storage.lock() {
            let salt = format!("{:x}", random::<u64>());
            let mut saltpw = salt.clone();
            saltpw.push_str(password);
            let phash = blake3::hash(saltpw.as_bytes()).to_hex();
            if let Ok(id) = conn.create_user(name, surname, phash.as_str(), salt.as_str()) {
                conn.update_last_activity(id);
                return Some(id);
            }
        }
        None
    }

    fn login(&self, id: i64, password: &str) -> Option<i64> {
        if let Ok(conn) = self.storage.lock() {
            if let Ok(user) = conn.get_user(id) {
                let mut saltpw = user.salt.clone();
                saltpw.push_str(password);
                let phash = blake3::hash(saltpw.as_bytes()).to_hex();
                if user.password.eq(phash.as_str()) {
                    let session_id = random::<i32>() as i64;
                    let mut sessions = self.sessions.lock().unwrap();
                    sessions.insert(session_id, (unixepoch(), id));
                    return Some(session_id);
                }
            }
        }
        None
    }

    fn invite(&self, user_id: i64, chat_id: i64) -> Option<()> {
        if let Ok(conn) = self.storage.lock() {
            if let None = conn.add_user(chat_id, user_id) {
                return Some(());
            };
        }
        None
    }
    /// Creates a new chatroom in the database

    fn create_chat(&self, title: &str, description: &str) -> Option<i64> {
        if let Ok(conn) = self.storage.lock() {
            if let Ok(id) = conn.create_chat(title, description) {
                return Some(id);
            };
        }
        None
    }
    /// Stores a new message in the database

    fn message(&self, uid: i64, chat_id: i64, content: &str) -> Option<()> {
        if let Ok(conn) = self.storage.lock() {
            if let None = conn.store_message(chat_id, uid, content) {
                return Some(());
            };
        }
        None
    }

<<<<<<< HEAD
=======
    fn login(&self, id: i64, password: &str) -> Option<i64> {
        if let Ok(conn) = self.storage.lock() {
            if let Ok(user) = conn.get_user(id) {
                let phash = blake3::hash(password.as_bytes()).to_hex();
                if user.password.eq(phash.as_str()) {
                    let session_id = random::<i32>() as i64;
                    let mut sessions = self.sessions.lock().unwrap();
                    sessions.insert(session_id, (utils::unixepoch(), id));
                    return Some(session_id);
                }
            }
        }
        None
    }

>>>>>>> 9d86ab6a
    fn set_activity(&self, sid: i64) -> Option<()> {
        if let Ok(mut sessions) = self.sessions.lock() {
            if let Some(v) = sessions.get_mut(&sid) {
                v.0 = utils::unixepoch();
            };
        }
        if let Ok(conn) = self.storage.lock() {
            if let None = conn.update_last_activity(sid) {
                return Some(());
            };
        }
        None
    }

    fn is_active(&self, id: i64) -> Option<bool> {
        if let Ok(sessions) = self.sessions.lock() {
            match sessions.values().find(|e| (**e).1 == id) {
                Some(_) => Some(true),
                None => Some(false),
            }
        } else {
            None
        }
    }

    fn logout(&self, sid: i64) -> Option<()> {
        if let Ok(mut sessions) = self.sessions.lock() {
            sessions.remove(&sid);
            Some(())
        } else {
            None
        }
    }

    fn reaper(&self) {
        let t = unixepoch();
        let mut sessions = self.sessions.lock().unwrap();
        let v: Vec<i64> = sessions
            .iter()
            .filter(|e| (e.1).0 + 90 < t)
            .map(|e| *e.0)
            .collect();
        for e in v {
            sessions.remove(&e);
        }
    }
}
impl App<SQLite> {
    /// Creates a new App based on an existing database.
    /// In case a database file is not found, it is created.
    pub fn new() -> Self {
        let _ = File::create_new(DB_PATH);
        App {
            storage: Mutex::new(SQLite::new(DB_PATH)),
            sessions: Mutex::new(HashMap::new()),
        }
    }
    /// Creates a new App along with a new database.
    /// In case a database file is found, it is overwritten.
    pub fn new_debug() -> Self {
        File::create(DB_PATH).unwrap(); // Truncate if exists
        App {
            storage: Mutex::new(SQLite::new(DB_PATH)),
            sessions: Mutex::new(HashMap::new()),
        }
    }
}

/// [handler] GET /users
///
/// Returns: {schema}
async fn g_users<T: Retriever + Inserter>(State(state): State<Arc<App<T>>>) -> Response {
    let db = state.storage.lock().unwrap();
    if let Ok(list) = db.get_users() {
        (StatusCode::OK, Json(json!({"users": list}))).into_response()
    } else {
        (StatusCode::NOT_FOUND).into_response()
    }
}

/// [handler] GET /chats
///
/// Returns: {schema}
async fn g_chats<T: Retriever + Inserter>(
    State(state): State<Arc<App<T>>>,
    Query(params): Query<HashMap<String, String>>,
) -> Response {
    let db = state.storage.lock().unwrap();
    let Some(sid) = params.get("session_id") else {
        return (StatusCode::BAD_REQUEST).into_response();
    };
    let Some(uid) = state.session_validate_str(sid) else {
        return (StatusCode::UNAUTHORIZED).into_response();
    };
    if let Ok(list) = db.get_chats(uid) {
        return (StatusCode::OK, Json(json!({"chats": list}))).into_response();
    }
    (StatusCode::NOT_FOUND).into_response()
}

/// [handler] GET /messages
///
/// Returns: {schema}
async fn g_messages_sec<T: Retriever + Inserter>(
    State(state): State<Arc<App<T>>>,
    Query(params): Query<HashMap<String, String>>,
    Json(payload): Json<serde_json::Value>,
) -> Response {
    let db = state.storage.lock().unwrap();
    let Some(sid_str) = params.get("session_id") else {
        return (StatusCode::BAD_REQUEST).into_response();
    };
    let Some(uid) = state.session_validate_str(sid_str) else {
        return (StatusCode::UNAUTHORIZED).into_response();
    };
    let Some(cid) = payload["chat_id"].as_i64() else {
        return (StatusCode::BAD_REQUEST).into_response();
    };
    let Ok(chats) = db.get_chats(uid) else {
        return (StatusCode::NOT_FOUND).into_response();
    };
    let Some(_) = chats.iter().find(|e| e.id == cid) else {
        return (StatusCode::NOT_FOUND).into_response();
    };
    if let Ok(list) = db.get_messages(cid) {
        return (StatusCode::OK, Json(json!({"messages": list}))).into_response();
    }
    (StatusCode::BAD_REQUEST).into_response()
}

/// [handler] GET /devices
///
/// Returns: {schema}
async fn g_devices<T: Retriever + Inserter>(
    State(state): State<Arc<App<T>>>,
    Query(params): Query<HashMap<String, String>>,
) -> Response {
    let db = state.storage.lock().unwrap();
    let Some(sid) = params.get("session_id") else {
        return (StatusCode::BAD_REQUEST).into_response();
    };
    let Some(uid) = state.session_validate_str(sid) else {
        return (StatusCode::BAD_REQUEST).into_response();
    };
    if let Ok(list) = db.get_devices(uid) {
        return (StatusCode::OK, Json(json!({"devices": list}))).into_response();
    }
    (StatusCode::BAD_REQUEST).into_response()
}

/// [handler] POST /register
///
/// Returns: {schema}
async fn p_register<T: Retriever + Inserter>(
    State(state): State<Arc<App<SQLite>>>,
    Json(payload): Json<serde_json::Value>,
) -> Response {
    if let (Some(name), Some(password)) = (payload["name"].as_str(), payload["password"].as_str()) {
        if let Some(id) = state.register(name, payload["surname"].as_str().unwrap_or("?"), password)
        {
            return (StatusCode::OK, Json(json!({"user_id": id}))).into_response();
        }
    }
    return (StatusCode::BAD_REQUEST).into_response();
}

/// [handler] POST /register
///
/// Returns: {schema}
async fn p_login<T: Retriever + Inserter>(
    State(state): State<Arc<App<SQLite>>>,
    Json(payload): Json<serde_json::Value>,
) -> Response {
    if let (Some(id), Some(password)) = (payload["user_id"].as_i64(), payload["password"].as_str())
    {
        if let Some(session_id) = state.login(id, password) {
            return (
                StatusCode::OK,
                Json(json!({"session_id": session_id, "user_id": id})),
            )
                .into_response();
        }
    }
    (StatusCode::UNAUTHORIZED).into_response()
}

async fn g_active_sec<T: Retriever + Inserter>(
    State(state): State<Arc<App<SQLite>>>,
    Query(params): Query<HashMap<String, String>>,
    Json(payload): Json<serde_json::Value>,
) -> Response {
    if let (Some(sid_str), Some(id)) = (params.get("session_id"), payload["user_id"].as_i64()) {
        let Some(_) = state.session_validate_str(sid_str) else {
            return (StatusCode::UNAUTHORIZED).into_response();
        };
        let Ok(_) = i64::from_str_radix(sid_str, 10) else {
            return (StatusCode::BAD_REQUEST).into_response();
        };
        if let Some(b) = state.is_active(id) {
            return (StatusCode::OK, Json(json!({"active": b}))).into_response();
        }
    }
    (StatusCode::BAD_REQUEST).into_response()
}

/// [handler] POST /invite
///
/// Returns: {schema}
async fn p_invite<T: Retriever + Inserter>(
    State(state): State<Arc<App<SQLite>>>,
    Query(params): Query<HashMap<String, String>>,
    Json(payload): Json<serde_json::Value>,
) -> Response {
    if let (Some(sid), Some(target), Some(chat_id)) = (
        params.get("session_id"),
        payload["user_id"].as_i64(),
        payload["chat_id"].as_i64(),
    ) {
        let Some(_) = state.session_validate_str(sid) else {
            return (StatusCode::UNAUTHORIZED).into_response();
        };
        if let Some(()) = state.invite(target, chat_id) {
            return (StatusCode::OK).into_response();
        }
    }
    (StatusCode::BAD_REQUEST).into_response()
}

/// [handler] POST /create
///
/// Returns: {schema}
async fn p_create<T: Retriever + Inserter>(
    State(state): State<Arc<App<SQLite>>>,
    Query(params): Query<HashMap<String, String>>,
    Json(payload): Json<serde_json::Value>,
) -> Response {
    if let (Some(sid), Some(title), Some(description)) = (
        params.get("session_id"),
        payload["title"].as_str(),
        payload["description"].as_str(),
    ) {
        let Some(uid) = state.session_validate_str(sid) else {
            return (StatusCode::UNAUTHORIZED).into_response();
        };
        if let Some(chat_id) = state.create_chat(title, description) {
            state.invite(uid, chat_id);
            return (StatusCode::OK).into_response();
        }
    }
    (StatusCode::BAD_REQUEST).into_response()
}

async fn p_logout<T: Retriever + Inserter>(
    State(state): State<Arc<App<SQLite>>>,
    Query(params): Query<HashMap<String, String>>,
) -> Response {
    if let Some(sid_str) = params.get("session_id") {
        let Some(_) = state.session_validate_str(sid_str) else {
            return (StatusCode::UNAUTHORIZED).into_response();
        };
        let Ok(sid) = i64::from_str_radix(sid_str, 10) else {
            return (StatusCode::BAD_REQUEST).into_response();
        };
        if let Some(_) = state.logout(sid) {
            return (StatusCode::OK).into_response();
        }
    }
    return (StatusCode::BAD_REQUEST).into_response();
}

/// [handler] POST /message
///
/// Returns: {schema}
async fn p_message<T: Retriever + Inserter>(
    State(state): State<Arc<App<SQLite>>>,
    Query(params): Query<HashMap<String, String>>,
    Json(payload): Json<serde_json::Value>,
) -> Response {
    if let (Some(sid), Some(chat_id), Some(content)) = (
        params.get("session_id"),
        payload["chat_id"].as_i64(),
        payload["content"].as_str(),
    ) {
        let Some(uid) = state.session_validate_str(sid) else {
            return (StatusCode::UNAUTHORIZED).into_response();
        };
        if let Some(()) = state.message(uid, chat_id, content) {
            return (StatusCode::OK).into_response();
        }
    }
    (StatusCode::BAD_REQUEST).into_response()
}

async fn p_heartbeat<T: Retriever + Inserter>(
    State(state): State<Arc<App<SQLite>>>,
    Query(params): Query<HashMap<String, String>>,
) -> Response {
    if let Some(sid) = params.get("session_id") {
        let Some(uid) = state.session_validate_str(sid) else {
            return (StatusCode::UNAUTHORIZED).into_response();
        };
        if let Some(()) = state.set_activity(uid) {
            return (StatusCode::OK).into_response();
        }
    }
    (StatusCode::BAD_REQUEST).into_response()
}

#[tokio::main]
async fn main() {
    let app = Arc::new(App::new_debug());

    // Start the reaper thread which checks if heartbeats are sent
    let clone = app.clone();
    let _thread = tokio::task::spawn(async move {
        clone.reaper();
    });

    let router = Router::new()
        .route("/users", get(g_users::<SQLite>))
        .route("/getUsers", get(g_users::<SQLite>))
        .route("/chats", get(g_chats::<SQLite>))
        .route("/messages", get(g_messages_sec::<SQLite>))
        .route("/messages", post(g_messages_sec::<SQLite>))
        .route("/devices", get(g_devices::<SQLite>))
        .route("/register", post(p_register::<SQLite>))
        .route("/login", post(p_login::<SQLite>))
        .route("/logout", get(p_logout::<SQLite>))
        .route("/logout", post(p_logout::<SQLite>))
        .route("/message", post(p_message::<SQLite>))
        .route("/invite", post(p_invite::<SQLite>))
        .route("/create", post(p_create::<SQLite>))
        .route("/heartbeat", post(p_heartbeat::<SQLite>))
        .route("/sendActivity", post(p_heartbeat::<SQLite>))
        .route("/getActivity", get(g_active_sec::<SQLite>))
        .route("/getActivity", post(g_active_sec::<SQLite>))
        .with_state(app);
    let listener = tokio::net::TcpListener::bind("0.0.0.0:3030").await.unwrap();
    axum::serve(listener, router).await.unwrap();
}<|MERGE_RESOLUTION|>--- conflicted
+++ resolved
@@ -7,15 +7,9 @@
 };
 use rand::random;
 use serde_json::json;
-<<<<<<< HEAD
 use std::sync::{Arc, Mutex};
 use std::{collections::HashMap, time::SystemTime};
 use std::{hash::Hash, string::String};
-=======
-use std::collections::HashMap;
-use std::string::String;
-use std::sync::{Arc, Mutex};
->>>>>>> 9d86ab6a
 
 mod db;
 mod utils;
@@ -108,25 +102,7 @@
         }
         None
     }
-
-<<<<<<< HEAD
-=======
-    fn login(&self, id: i64, password: &str) -> Option<i64> {
-        if let Ok(conn) = self.storage.lock() {
-            if let Ok(user) = conn.get_user(id) {
-                let phash = blake3::hash(password.as_bytes()).to_hex();
-                if user.password.eq(phash.as_str()) {
-                    let session_id = random::<i32>() as i64;
-                    let mut sessions = self.sessions.lock().unwrap();
-                    sessions.insert(session_id, (utils::unixepoch(), id));
-                    return Some(session_id);
-                }
-            }
-        }
-        None
-    }
-
->>>>>>> 9d86ab6a
+  
     fn set_activity(&self, sid: i64) -> Option<()> {
         if let Ok(mut sessions) = self.sessions.lock() {
             if let Some(v) = sessions.get_mut(&sid) {
